--- conflicted
+++ resolved
@@ -156,19 +156,11 @@
 
   // Now, if we specify this flag, it should be true.
   int argc = 2;
-<<<<<<< HEAD
-  char* argv[2];
-  argv[0] = strcpy(new char[strlen("programname")], "programname");
-  argv[1] = strcpy(new char[strlen("--flag_test")], "--flag_test");
-
-  ParseCommandLine(argc, argv);
-=======
   const char* argv[2];
   argv[0] = "programname";
   argv[1] = "--flag_test";
 
-  CLI::ParseCommandLine(argc, const_cast<char**>(argv));
->>>>>>> f4128724
+  ParseCommandLine(argc, const_cast<char**>(argv));
 
   BOOST_REQUIRE_EQUAL(CLI::GetParam<bool>("flag_test"), true);
   BOOST_REQUIRE_EQUAL(CLI::HasParam("flag_test"), true);
