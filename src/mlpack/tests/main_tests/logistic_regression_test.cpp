--- conflicted
+++ resolved
@@ -71,13 +71,8 @@
   arma::mat trainX = arma::randu<arma::mat>(D, N);
   SetInputParam("training", std::move(trainX));
 
-<<<<<<< HEAD
-  // Labels to the training data is not provided. It should throw a runtime
-  // error.
-=======
   // Labels to the training data is not provided. It should throw
   // a runtime error.
->>>>>>> efd29add
   Log::Fatal.ignoreInput = true;
   BOOST_REQUIRE_THROW(mlpackMain(), std::runtime_error);
   Log::Fatal.ignoreInput = false;
@@ -315,13 +310,8 @@
   SetInputParam("training", std::move(trainX));
   SetInputParam("labels", std::move(trainY));
 
-<<<<<<< HEAD
-  // Training data contains more than two classes. It should throw a runtime
-  // error.
-=======
   // Training data contains more than two classes. It should throw
   // a runtime error.
->>>>>>> efd29add
   Log::Fatal.ignoreInput = true;
   BOOST_REQUIRE_THROW(mlpackMain(), std::runtime_error);
   Log::Fatal.ignoreInput = false;
