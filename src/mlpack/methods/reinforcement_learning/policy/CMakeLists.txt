--- conflicted
+++ resolved
@@ -3,11 +3,8 @@
 set(SOURCES
   aggregated_policy.hpp
   greedy_policy.hpp
-<<<<<<< HEAD
   vanilla_policy_gradient_policy.hpp
-=======
   sample_policy.hpp
->>>>>>> 6172a6dd
 )
 
 # Add directory name to sources.
