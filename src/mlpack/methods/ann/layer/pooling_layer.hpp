--- conflicted
+++ resolved
@@ -152,11 +152,15 @@
    */
   template<typename Archive>
   void Serialize(Archive& ar, const unsigned int /* version */)
-<<<<<<< HEAD
+  {    			
+  }
+  
+  /**
+   * Serialize the layer
+   */
+  template<typename Archive>
+  void Serialize(Archive& ar, const unsigned int /* version */)
   {    				
-=======
-  {    			
->>>>>>> a2e57d61
   }
 
  private:
