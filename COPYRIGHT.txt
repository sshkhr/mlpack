Format: http://www.debian.org/doc/packaging-manuals/copyright-format/1.0/
Upstream-Name: mlpack
Upstream-Contact: Ryan Curtin <ryan@ratml.org>
Source:
  http://www.mlpack.org/
  git://github.com/mlpack/mlpack.git

Files: *
Copyright:
  Copyright 2008-2018, Ryan Curtin <ryan@ratml.org>
  Copyright 2008-2013, Bill March <march@gatech.edu>
  Copyright 2008-2012, Dongryeol Lee <dongryel@cc.gatech.edu>
  Copyright 2008-2013, Nishant Mehta <niche@cc.gatech.edu>
  Copyright 2008-2013, Parikshit Ram <p.ram@gatech.edu>
  Copyright 2010-2012, James Cline <james.cline@gatech.edu>
  Copyright 2010-2013, Sterling Peet <sterling.peet@gatech.edu>
  Copyright 2011-2012, Matthew Amidon <mamidon@gatech.edu>
  Copyright 2011-2012, Neil Slagle <npslagle@gmail.com>
  Copyright 2011, Ajinkya Kale <kaleajinkya@gmail.com>
  Copyright 2011, Vlad Grantcharov <vlad321@gatech.edu>
  Copyright 2011, Noah Kauffman <notoriousnoah@gmail.com>
  Copyright 2012, Rajendran Mohan <rmohan88@gatech.edu>
  Copyright 2012, Trironk Kiatkungwanglai <trironk@gmail.com>
  Copyright 2012, Patrick Mason <patrick.s.mason@gmail.com>
  Copyright 2013-2018, Marcus Edel <marcus.edel@fu-berlin.de>
  Copyright 2013, Mudit Raj Gupta <mudit.raaj.gupta@gmail.com>
  Copyright 2013, Sumedh Ghaisas <sumedhghaisas@gmail.com>
  Copyright 2014, Michael Fox <michaelfox99@gmail.com>
  Copyright 2014, Ryan Birmingham <birm@gatech.edu>
  Copyright 2014, Siddharth Agrawal <siddharth.950@gmail.com>
  Copyright 2014, Saheb Motiani <saheb210692@gmail.com>
  Copyright 2014, Yash Vadalia <yashdv@gmail.com>
  Copyright 2014, Abhishek Laddha <laddhaabhishek11@gmail.com>
  Copyright 2014, Vahab Akbarzadeh <v.akbarzadeh@gmail.com>
  Copyright 2014, Andrew Wells <andrewmw94@gmail.com>
  Copyright 2014, Zhihao Lou <lzh1984@gmail.com>
  Copyright 2014, Udit Saxena <saxenda.udit@gmail.com>
  Copyright 2014-2015, Stephen Tu <tu.stephenl@gmail.com>
  Copyright 2014-2015, Jaskaran Singh <jaskaranvirdi@ymail.com>
  Copyright 2015&2017, Shangtong Zhang <zhangshangtong.cpp@gmail.com>
  Copyright 2015, Hritik Jain <hritik.jain.cse13@itbhu.ac.in>
  Copyright 2015, Vladimir Glazachev <glazachev.vladimir@gmail.com>
  Copyright 2015, QiaoAn Chen <kazenoyumechen@gmail.com>
  Copyright 2015, Janzen Brewer <jahabrewer@gmail.com>
  Copyright 2015, Trung Dinh <dinhanhtrung@gmail.com>
  Copyright 2015-2017, Tham Ngap Wei <thamngapwei@gmail.com>
  Copyright 2015, Grzegorz Krajewski <krajekg@gmail.com>
  Copyright 2015, Joseph Mariadassou <joe.mariadassou@gmail.com>
  Copyright 2015, Pavel Zhigulin <pashaworking@gmail.com>
  Copyright 2016, Andy Fang <AndyFang.DZ@gmail.com>
  Copyright 2016, Barak Pearlmutter <barak+git@pearlmutter.net>
  Copyright 2016, Ivari Horm <ivari@risk.ee>
  Copyright 2016, Dhawal Arora <d.p.arora1@gmail.com>
  Copyright 2016, Alexander Leinoff <alexander-leinoff@uiowa.edu>
  Copyright 2016, Palash Ahuja <abhor902@gmail.com>
  Copyright 2016, Yannis Mentekidis <mentekid@gmail.com>
  Copyright 2016, Ranjan Mondal <ranjan.rev@gmail.com>
  Copyright 2016, Mikhail Lozhnikov <lozhnikovma@gmail.com>
  Copyright 2016, Marcos Pividori <marcos.pividori@gmail.com>
  Copyright 2016, Keon Kim <kwk236@gmail.com>
  Copyright 2016, Nilay Jain <nilayjain13@gmail.com>
  Copyright 2016, Peter Lehner <peter.lehner@dlr.de>
  Copyright 2016, Anuraj Kanodia <akanuraj200@gmail.com>
  Copyright 2016, Ivan Georgiev <ivan@jonan.info>
  Copyright 2016, Shikhar Bhardwaj <shikharbhardwaj68@gmail.com>
  Copyright 2016, Yashu Seth <yashuseth2503@gmail.com>
  Copyright 2016, Mike Izbicki <mike@izbicki.me>
  Copyright 2017, Sudhanshu Ranjan <sranjan.sud@gmail.com>
  Copyright 2017, Piyush Jaiswal <piyush.jaiswal@st.niituniversity.in>
  Copyright 2017, Dinesh Raj <dinu.iota@gmail.com>
  Copyright 2017, Vivek Pal <vivekpal.dtu@gmail.com>
  Copyright 2017, Prasanna Patil <prasannapatil08@gmail.com>
  Copyright 2017, Lakshya Agrawal <zeeshan.lakshya@gmail.com>
  Copyright 2017, Praveen Ch <chvsp972911@gmail.com>
  Copyright 2017, Kirill Mishchenko <ki.mishchenko@gmail.com>
  Copyright 2017, Abhinav Moudgil <abhinavmoudgil95@gmail.com>
  Copyright 2017, Thyrix Yang <thyrixyang@gmail.com>
  Copyright 2017, Sagar B Hathwar <sagarbhathwar@gmail.com>
  Copyright 2017, Nishanth Hegde <hegde.nishanth@gmail.com>
  Copyright 2017, Parminder Singh <parmsingh101@gmail.com>
  Copyright 2017, CodeAi <benjamin.bales@assrc.us>
  Copyright 2017, Franciszek Stokowacki <franek.stokowacki@gmail.com>
  Copyright 2017, Samikshya Chand <samikshya289@gmail.com>
  Copyright 2017, N Rajiv Vaidyanathan <rajivvaidyanathan4@gmail.com>
  Copyright 2017, Kartik Nighania <kartiknighania@gmail.com>
  Copyright 2017-2018, Eugene Freyman <evg.freyman@gmail.com>
  Copyright 2017, Manish Kumar <manish887kr@gmail.com>
  Copyright 2017, Haritha Sreedharan Nair <haritha1313@gmail.com>
  Copyright 2017&2018, Sourabh Varshney <sourabhvarshney111@gmail.com>
  Copyright 2018, Projyal Dev <projyal@gmail.com>
  Copyright 2018, Nikhil Goel <nikhilgoel199797@gmail.com>
  Copyright 2018, Shikhar Jaiswal <jaiswalshikhar87@gmail.com>
  Copyright 2018, B Kartheek Reddy <bkartheekreddy@gmail.com>
  Copyright 2018, Atharva Khandait <akhandait45@gmail.com>
  Copyright 2018, Wenhao Huang <wenhao.huang.work@gmail.com>
  Copyright 2018, Roberto Hueso <robertohueso96@gmail.com>
  Copyright 2018, Prabhat Sharma <prabhatsharma7298@gmail.com>
  Copyright 2018, Tan Jun An <yamidarkxxx@gmail.com>
  Copyright 2018, Moksh Jain <mokshjn00@gmail.com>
  Copyright 2018, Manthan-R-Sheth <manthanrsheth96@gmail.com>
<<<<<<< HEAD
  Copyright 2018, Thanasis Mattas <mattasa@auth.gr>
=======
  Copyright 2018, Namrata Mukhija <namratamukhija@gmail.com>
  Copyright 2018, Conrad Sanderson
>>>>>>> 22da7c88

License: BSD-3-clause
  All rights reserved.
  .
  Redistribution and use of mlpack in source and binary forms, with or without
  modification, are permitted provided that the following conditions are met:
  .
  1. Redistributions of source code must retain the above copyright notice, this
  list of conditions and the following disclaimer.
  .
  2. Redistributions in binary form must reproduce the above copyright notice,
  this list of conditions and the following disclaimer in the documentation and/or
  other materials provided with the distribution.
  .
  3. Neither the name of the copyright holder nor the names of its contributors
  may be used to endorse or promote products derived from this software without
  specific prior written permission.
  .
  THIS SOFTWARE IS PROVIDED BY THE COPYRIGHT HOLDERS AND CONTRIBUTORS "AS IS" AND
  ANY EXPRESS OR IMPLIED WARRANTIES, INCLUDING, BUT NOT LIMITED TO, THE IMPLIED
  WARRANTIES OF MERCHANTABILITY AND FITNESS FOR A PARTICULAR PURPOSE ARE
  DISCLAIMED. IN NO EVENT SHALL THE COPYRIGHT HOLDER OR CONTRIBUTORS BE LIABLE FOR
  ANY DIRECT, INDIRECT, INCIDENTAL, SPECIAL, EXEMPLARY, OR CONSEQUENTIAL DAMAGES
  (INCLUDING, BUT NOT LIMITED TO, PROCUREMENT OF SUBSTITUTE GOODS OR SERVICES;
  LOSS OF USE, DATA, OR PROFITS; OR BUSINESS INTERRUPTION) HOWEVER CAUSED AND ON
  ANY THEORY OF LIABILITY, WHETHER IN CONTRACT, STRICT LIABILITY, OR TORT
  (INCLUDING NEGLIGENCE OR OTHERWISE) ARISING IN ANY WAY OUT OF THE USE OF THIS
  SOFTWARE, EVEN IF ADVISED OF THE POSSIBILITY OF SUCH DAMAGE.<|MERGE_RESOLUTION|>--- conflicted
+++ resolved
@@ -98,12 +98,9 @@
   Copyright 2018, Tan Jun An <yamidarkxxx@gmail.com>
   Copyright 2018, Moksh Jain <mokshjn00@gmail.com>
   Copyright 2018, Manthan-R-Sheth <manthanrsheth96@gmail.com>
-<<<<<<< HEAD
-  Copyright 2018, Thanasis Mattas <mattasa@auth.gr>
-=======
   Copyright 2018, Namrata Mukhija <namratamukhija@gmail.com>
   Copyright 2018, Conrad Sanderson
->>>>>>> 22da7c88
+  Copyright 2018, Thanasis Mattas <mattasa@auth.gr>
 
 License: BSD-3-clause
   All rights reserved.
